--- conflicted
+++ resolved
@@ -1,15 +1,7 @@
-<<<<<<< HEAD
-from importlib.metadata import distribution, PackageNotFoundError
-
-try:
-    __version__ = distribution("django-newsletter").version
-except PackageNotFoundError:
-=======
 from importlib.metadata import version, PackageNotFoundError
 
 try:
     __version__ = version("django-newsletter")
 except PackageNotFoundError:
     # package is not installed
->>>>>>> cb81094a
     __version__ = None