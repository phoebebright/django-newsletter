--- conflicted
+++ resolved
@@ -1,10 +1,7 @@
 import logging
-import sys
 import os
 import time
 from datetime import datetime
-
-import django
 
 from django.conf import settings
 from django.contrib.sites.models import Site
@@ -18,11 +15,6 @@
 from django.utils.timezone import now
 from django.urls import reverse
 
-<<<<<<< HEAD
-=======
-# from distutils.version import LooseVersion
-
->>>>>>> cb81094a
 from .fields import DynamicImageField
 from .utils import (
     make_activation_code, get_default_sites, ACTIONS
@@ -742,16 +734,6 @@
 
 
 def get_address(name, email):
-<<<<<<< HEAD
-=======
-    # Converting name to ascii for compatibility with django < 1.9.
-    # Remove this when django 1.8 is no longer supported.
-    # if LooseVersion(django.get_version()) < LooseVersion('1.9'):
-    #     name = name.encode('ascii', 'ignore').decode('ascii').strip()
-    # Assuming django.get_version() returns a string like '1.8.18'
-    django_version = tuple(map(int, django.get_version().split('.')))
-    name = name.encode('ascii', 'ignore').decode('ascii').strip() if django_version < (1, 9) else name
->>>>>>> cb81094a
     if name:
         return f'{name} <{email}>'
     else:
