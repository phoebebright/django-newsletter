--- conflicted
+++ resolved
@@ -316,14 +316,12 @@
 
         change_url = reverse('admin:newsletter_message_change', args=(self.message_with_attachment.pk,))
         response = self.client.get(change_url)
-<<<<<<< HEAD
+
         if django.VERSION[0] >= 5:
             self.assertContains(response, '<h2 id="attachments-heading" class="inline-heading">Attachments</h2>', html=True)
         else:
             self.assertContains(response, '<h2>Attachments</h2>', html=True)
-=======
         self.assertContains(response, '<a href="/tests/files/sample.txt">tests/files/sample.txt</a>', html=True)
->>>>>>> cb81094a
 
 
 class MessageAdminTests(AdminTestMixin, TestCase):
