[tox]
envlist =
<<<<<<< HEAD
    py{39,310,311}-dj4
    py{312,313}-dj{4,5,main}

=======
    py{38,39,310,311,312}-dj{42}
    py{310,311,312}-dj{50}
    py{310,311,312,313}-dj{51}
    py{310,311,312,313}-djmain
>>>>>>> cb81094a

[testenv]
deps =
    coverage
    django-imperavi
    django-tinymce
    pytz
    webtest
    django-webtest
<<<<<<< HEAD
    dj4: Django>=4,<5
    dj5: Django>=5,<6
=======
    dj42: Django>=4.2,<4.3
    dj50: Django>=5.0,<5.1
    dj51: Django>=5.1,<5.2
>>>>>>> cb81094a
    djmain: https://github.com/django/django/archive/main.tar.gz
usedevelop = True
ignore_outcome =
    djmain: True
commands =
    coverage run {envbindir}/django-admin test
    coverage report
    coverage xml
setenv =
    DJANGO_SETTINGS_MODULE=test_project.settings
    PYTHONPATH={toxinidir}/test_project

[gh-actions]
python =
<<<<<<< HEAD
=======
    3.8: py38
>>>>>>> cb81094a
    3.9: py39
    3.10: py310
    3.11: py311
    3.12: py312
    3.13: py313

[gh-actions:env]
DJANGO =
<<<<<<< HEAD
    4.2: dj4
    5.1: dj5
=======
    4.2: dj42
    5.0: dj50
    5.1: dj51
>>>>>>> cb81094a
    main: djmain<|MERGE_RESOLUTION|>--- conflicted
+++ resolved
@@ -1,15 +1,7 @@
 [tox]
 envlist =
-<<<<<<< HEAD
-    py{39,310,311}-dj4
-    py{312,313}-dj{4,5,main}
-
-=======
-    py{38,39,310,311,312}-dj{42}
-    py{310,311,312}-dj{50}
-    py{310,311,312,313}-dj{51}
-    py{310,311,312,313}-djmain
->>>>>>> cb81094a
+    py{39,310,311}-dj{42}
+    py{310,311,312,313}-dj{52, main}
 
 [testenv]
 deps =
@@ -19,14 +11,8 @@
     pytz
     webtest
     django-webtest
-<<<<<<< HEAD
-    dj4: Django>=4,<5
-    dj5: Django>=5,<6
-=======
     dj42: Django>=4.2,<4.3
-    dj50: Django>=5.0,<5.1
-    dj51: Django>=5.1,<5.2
->>>>>>> cb81094a
+    dj52: Django>=5.2,<5.3
     djmain: https://github.com/django/django/archive/main.tar.gz
 usedevelop = True
 ignore_outcome =
@@ -41,10 +27,6 @@
 
 [gh-actions]
 python =
-<<<<<<< HEAD
-=======
-    3.8: py38
->>>>>>> cb81094a
     3.9: py39
     3.10: py310
     3.11: py311
@@ -53,12 +35,6 @@
 
 [gh-actions:env]
 DJANGO =
-<<<<<<< HEAD
-    4.2: dj4
-    5.1: dj5
-=======
     4.2: dj42
-    5.0: dj50
-    5.1: dj51
->>>>>>> cb81094a
+    5.2: dj52
     main: djmain